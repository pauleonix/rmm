# =============================================================================
# Copyright (c) 2018-2021, NVIDIA CORPORATION.
#
# Licensed under the Apache License, Version 2.0 (the "License"); you may not use this file except
# in compliance with the License. You may obtain a copy of the License at
#
# http://www.apache.org/licenses/LICENSE-2.0
#
# Unless required by applicable law or agreed to in writing, software distributed under the License
# is distributed on an "AS IS" BASIS, WITHOUT WARRANTIES OR CONDITIONS OF ANY KIND, either express
# or implied. See the License for the specific language governing permissions and limitations under
# the License.
# =============================================================================

cmake_minimum_required(VERSION 3.20.1 FATAL_ERROR)

file(DOWNLOAD https://raw.githubusercontent.com/rapidsai/rapids-cmake/branch-21.12/RAPIDS.cmake
     ${CMAKE_BINARY_DIR}/RAPIDS.cmake)
include(${CMAKE_BINARY_DIR}/RAPIDS.cmake)

include(rapids-cmake)
include(rapids-cpm)
include(rapids-export)
include(rapids-find)

project(
  RMM
<<<<<<< HEAD
  VERSION 21.10.01
=======
  VERSION 21.12.00
>>>>>>> 0acbd51b
  LANGUAGES CXX)

# Write the version header
rapids_cmake_write_version_file(include/rmm/version_config.hpp)

# Set a default build type if none was specified
rapids_cmake_build_type(Release)

# build options
option(BUILD_TESTS "Configure CMake to build tests" ON)
option(BUILD_BENCHMARKS "Configure CMake to build (google) benchmarks" OFF)
set(RMM_LOGGING_LEVEL
    "INFO"
    CACHE STRING "Choose the logging level.")
set_property(CACHE RMM_LOGGING_LEVEL PROPERTY STRINGS "TRACE" "DEBUG" "INFO" "WARN" "ERROR"
                                              "CRITICAL" "OFF")

# Set logging level. Must go before including gtests and benchmarks. Set the possible values of
# build type for cmake-gui
message(STATUS "RMM: RMM_LOGGING_LEVEL = '${RMM_LOGGING_LEVEL}'")

# cudart can be statically linked or dynamically linked the python ecosystem wants dynamic linking
option(CUDA_STATIC_RUNTIME "Statically link the CUDA runtime" OFF)

# find packages we depend on
rapids_find_package(
  CUDAToolkit REQUIRED
  BUILD_EXPORT_SET rmm-exports
  INSTALL_EXPORT_SET rmm-exports)
rapids_cpm_init()
include(cmake/thirdparty/get_spdlog.cmake)
include(cmake/thirdparty/get_thrust.cmake)

# library targets
add_library(rmm INTERFACE)
add_library(rmm::rmm ALIAS rmm)

target_include_directories(rmm INTERFACE "$<BUILD_INTERFACE:${CMAKE_CURRENT_SOURCE_DIR}/include>"
                                         "$<INSTALL_INTERFACE:include>")

if(CUDA_STATIC_RUNTIME)
  message(STATUS "RMM: Enabling static linking of cudart")
  target_link_libraries(rmm INTERFACE CUDA::cudart_static)
else()
  target_link_libraries(rmm INTERFACE CUDA::cudart)
endif()

target_link_libraries(rmm INTERFACE rmm::Thrust)
target_link_libraries(rmm INTERFACE spdlog::spdlog_header_only)
target_link_libraries(rmm INTERFACE dl)
target_compile_features(rmm INTERFACE cxx_std_17 $<BUILD_INTERFACE:cuda_std_17>)

if((BUILD_TESTS OR BUILD_BENCHMARKS) AND CMAKE_PROJECT_NAME STREQUAL PROJECT_NAME)
  include(rapids-cuda)
  rapids_cuda_init_architectures(RMM)
  enable_language(CUDA)

  # Since RMM only enables CUDA optionally we need to manually include the file that
  # rapids_cuda_init_architectures relies on `project` calling
  include("${CMAKE_PROJECT_RMM_INCLUDE}")
  message(STATUS "RMM: Building benchmarks with GPU Architectures: ${CMAKE_CUDA_ARCHITECTURES}")
endif()

# optionally build tests
if(BUILD_TESTS AND CMAKE_PROJECT_NAME STREQUAL PROJECT_NAME)
  include(cmake/thirdparty/get_gtest.cmake)
  include(CTest) # calls enable_testing()

  add_subdirectory(tests)
endif()

# optionally build benchmarks
if(BUILD_BENCHMARKS AND CMAKE_PROJECT_NAME STREQUAL PROJECT_NAME)
  include(cmake/thirdparty/get_gbench.cmake)
  add_subdirectory(benchmarks)
endif()

include(CPack)

# install export targets
install(TARGETS rmm EXPORT rmm-exports)
install(DIRECTORY include/rmm/ DESTINATION include/rmm)
install(FILES ${RMM_BINARY_DIR}/include/rmm/version_config.hpp DESTINATION include/rmm)

set(doc_string
    [=[
Provide targets for RMM: RAPIDS Memory Manager.

The goal of the [RMM](https://github.com/rapidsai/rmm) is to provide:

  A common interface that allows customizing device and host memory allocation
  A collection of implementations of the interface
  A collection of data structures that use the interface for memory allocation
]=])

set(code_string
    [=[
if(NOT TARGET rmm::Thrust)
  thrust_create_target(rmm::Thrust FROM_OPTIONS)
endif()
]=])

rapids_export(
  INSTALL rmm
  EXPORT_SET rmm-exports
  GLOBAL_TARGETS rmm
  NAMESPACE rmm::
  DOCUMENTATION doc_string
  FINAL_CODE_BLOCK code_string)

# build export targets
rapids_export(
  BUILD rmm
  EXPORT_SET rmm-exports
  GLOBAL_TARGETS rmm
  NAMESPACE rmm::
  DOCUMENTATION doc_string
  FINAL_CODE_BLOCK code_string)

# make documentation

add_custom_command(
  OUTPUT RMM_DOXYGEN
  WORKING_DIRECTORY ${CMAKE_CURRENT_SOURCE_DIR}/doxygen
  COMMAND doxygen Doxyfile
  VERBATIM
  COMMENT "Custom command for RMM doxygen docs")

add_custom_target(
  rmm_doc
  DEPENDS RMM_DOXYGEN
  COMMENT "Target for the custom command to build the RMM doxygen docs")<|MERGE_RESOLUTION|>--- conflicted
+++ resolved
@@ -25,11 +25,7 @@
 
 project(
   RMM
-<<<<<<< HEAD
-  VERSION 21.10.01
-=======
   VERSION 21.12.00
->>>>>>> 0acbd51b
   LANGUAGES CXX)
 
 # Write the version header
