# RMM 0.16.0 (Date TBD)

## New Features

 - PR #529 Add debug logging and fix multithreaded replay benchmark

## Improvements

- PR #474 Use CMake find_package(CUDAToolkit)
- PR #477 Just use `None` for `strides` in `DeviceBuffer`
- PR #528 Add maximum_pool_size parameter to reinitialize API
- PR #537 Add CMake option to disable deprecation warnings
<<<<<<< HEAD
- PR #541 Refine CMakeLists.txt to make it easy to import by external projects
=======
- PR #542 Pin conda spdlog versions to 1.7.0
>>>>>>> f38de41e

## Bug Fixes


# RMM 0.15.0 (26 Aug 2020)

## New Features

- PR #375 Support out-of-band buffers in Python pickling
- PR #391 Add `get_default_resource_type`
- PR #396 Remove deprecated RMM APIs
- PR #425 Add CUDA per-thread default stream support and thread safety to `pool_memory_resource`
- PR #436 Always build and test with per-thread default stream enabled in the GPU CI build
- PR #444 Add `owning_wrapper` to simplify lifetime management of resources and their upstreams
- PR #449 Stream-ordered suballocator base class and per-thread default stream support 
          and thread safety for `fixed_size_memory_resource`
- PR #450 Add support for new build process (Project Flash)
- PR #457 New `binning_memory_resource` (replaces `hybrid_memory_resource` and 
          `fixed_multisize_memory_resource`).
- PR #458 Add `get/set_per_device_resource` to better support multi-GPU per process applications
- PR #466 Deprecate CNMeM.
- PR #489 Move `cudf._cuda` into `rmm._cuda`
- PR #504 Generate `gpu.pxd` based on cuda version as a preprocessor step
- PR #506 Upload rmm package per version python-cuda combo

## Improvements

- PR #428 Add the option to automatically flush memory allocate/free logs
- PR #378 Use CMake `FetchContent` to obtain latest release of `cub` and `thrust`
- PR #377 A better way to fetch `spdlog`
- PR #372 Use CMake `FetchContent` to obtain `cnmem` instead of git submodule
- PR #382 Rely on NumPy arrays for out-of-band pickling
- PR #386 Add short commit to conda package name
- PR #401 Update `get_ipc_handle()` to use cuda driver API
- PR #404 Make all memory resources thread safe in Python
- PR #402 Install dependencies via rapids-build-env
- PR #405 Move doc customization scripts to Jenkins
- PR #427 Add DeviceBuffer.release() cdef method
- PR #414 Add element-wise access for device_uvector
- PR #421 Capture thread id in logging and improve logger testing
- PR #426 Added multi-threaded support to replay benchmark
- PR #429 Fix debug build and add new CUDA assert utility
- PR #435 Update conda upload versions for new supported CUDA/Python
- PR #437 Test with `pickle5` (for older Python versions)
- PR #443 Remove thread safe adaptor from PoolMemoryResource
- PR #445 Make all resource operators/ctors explicit
- PR #447 Update Python README with info about DeviceBuffer/MemoryResource and external libraries
- PR #456 Minor cleanup: always use rmm/-prefixed includes
- PR #461 cmake improvements to be more target-based
- PR #468 update past release dates in changelog
- PR #486 Document relationship between active CUDA devices and resources
- PR #493 Rely on C++ lazy Memory Resource initialization behavior instead of initializing in Python

## Bug Fixes

- PR #433 Fix python imports
- PR #400 Fix segfault in RANDOM_ALLOCATIONS_BENCH
- PR #383 Explicitly require NumPy
- PR #398 Fix missing head flag in merge_blocks (pool_memory_resource) and improve block class
- PR #403 Mark Cython `memory_resource_wrappers` `extern` as `nogil`
- PR #406 Sets Google Benchmark to a fixed version, v1.5.1.
- PR #434 Fix issue with incorrect docker image being used in local build script
- PR #463 Revert cmake change for cnmem header not being added to source directory
- PR #464 More completely revert cnmem.h cmake changes
- PR #473 Fix initialization logic in pool_memory_resource
- PR #479 Fix usage of block printing in pool_memory_resource
- PR #490 Allow importing RMM without initializing CUDA driver
- PR #484 Fix device_uvector copy constructor compilation error and add test
- PR #498 Max pool growth less greedy
- PR #500 Use tempfile rather than hardcoded path in `test_rmm_csv_log`
- PR #511 Specify `--basetemp` for `py.test` run
- PR #509 Fix missing : before __LINE__ in throw string of RMM_CUDA_TRY
- PR #510 Fix segfault in pool_memory_resource when a CUDA stream is destroyed
- PR #525 Patch Thrust to workaround `CUDA_CUB_RET_IF_FAIL` macro clearing CUDA errors


# RMM 0.14.0 (03 Jun 2020)

## New Features

- PR #317 Provide External Memory Management Plugin for Numba
- PR #362 Add spdlog as a dependency in the conda package
- PR #360 Support logging to stdout/stderr
- PR #341 Enable logging
- PR #343 Add in option to statically link against cudart
- PR #364 Added new uninitialized device vector type, `device_uvector`

## Improvements

- PR #369 Use CMake `FetchContent` to obtain `spdlog` instead of vendoring
- PR #366 Remove installation of extra test dependencies
- PR #354 Add CMake option for per-thread default stream
- PR #350 Add .clang-format file & format all files
- PR #358 Fix typo in `rmm_cupy_allocator` docstring
- PR #357 Add Docker 19 support to local gpuci build
- PR #365 Make .clang-format consistent with cuGRAPH and cuDF
- PR #371 Add docs build script to repository
- PR #363 Expose `memory_resources` in Python

## Bug Fixes

- PR #373 Fix build.sh
- PR #346 Add clearer exception message when RMM_LOG_FILE is unset
- PR #347 Mark rmmFinalizeWrapper nogil
- PR #348 Fix unintentional use of pool-managed resource.
- PR #367 Fix flake8 issues
- PR #368 Fix `clang-format` missing comma bug
- PR #370 Fix stream and mr use in `device_buffer` methods
- PR #379 Remove deprecated calls from synchronization.cpp
- PR #381 Remove test_benchmark.cpp from cmakelists
- PR #392 SPDLOG matches other header-only acquisition patterns


# RMM 0.13.0 (31 Mar 2020)

## New Features

- PR #253 Add `frombytes` to convert `bytes`-like to `DeviceBuffer`
- PR #252 Add `__sizeof__` method to `DeviceBuffer`
- PR #258 Define pickling behavior for `DeviceBuffer`
- PR #261 Add `__bytes__` method to `DeviceBuffer`
- PR #262 Moved device memory resource files to `mr/device` directory
- PR #266 Drop `rmm.auto_device`
- PR #268 Add Cython/Python `copy_to_host` and `to_device`
- PR #272 Add `host_memory_resource`.
- PR #273 Moved device memory resource tests to `device/` directory.
- PR #274 Add `copy_from_host` method to `DeviceBuffer`
- PR #275 Add `copy_from_device` method to `DeviceBuffer`
- PR #283 Add random allocation benchmark.
- PR #287 Enabled CUDA CXX11 for unit tests.
- PR #292 Revamped RMM exceptions.
- PR #297 Use spdlog to implement `logging_resource_adaptor`.
- PR #303 Added replay benchmark.
- PR #319 Add `thread_safe_resource_adaptor` class.
- PR #314 New suballocator memory_resources.
- PR #330 Fixed incorrect name of `stream_free_blocks_` debug symbol.
- PR #331 Move to C++14 and deprecate legacy APIs.

## Improvements

- PR #246 Type `DeviceBuffer` arguments to `__cinit__`
- PR #249 Use `DeviceBuffer` in `device_array`
- PR #255 Add standard header to all Cython files
- PR #256 Cast through `uintptr_t` to `cudaStream_t`
- PR #254 Use `const void*` in `DeviceBuffer.__cinit__`
- PR #257 Mark Cython-exposed C++ functions that raise
- PR #269 Doc sync behavior in `copy_ptr_to_host`
- PR #278 Allocate a `bytes` object to fill up with RMM log data
- PR #280 Drop allocation/deallocation of `offset`
- PR #282 `DeviceBuffer` use default constructor for size=0
- PR #296 Use CuPy's `UnownedMemory` for RMM-backed allocations
- PR #310 Improve `device_buffer` allocation logic.
- PR #309 Sync default stream in `DeviceBuffer` constructor
- PR #326 Sync only on copy construction
- PR #308 Fix typo in README
- PR #334 Replace `rmm_allocator` for Thrust allocations
- PR #345 Remove stream synchronization from `device_scalar` constructor and `set_value`

## Bug Fixes

- PR #298 Remove RMM_CUDA_TRY from cuda_event_timer destructor
- PR #299 Fix assert condition blocking debug builds
- PR #300 Fix host mr_tests compile error
- PR #312 Fix libcudf compilation errors due to explicit defaulted device_buffer constructor


# RMM 0.12.0 (04 Feb 2020)

## New Features

- PR #218 Add `_DevicePointer`
- PR #219 Add method to copy `device_buffer` back to host memory
- PR #222 Expose free and total memory in Python interface
- PR #235 Allow construction of `DeviceBuffer` with a `stream`

## Improvements

- PR #214 Add codeowners
- PR #226 Add some tests of the Python `DeviceBuffer`
- PR #233 Reuse the same `CUDA_HOME` logic from cuDF
- PR #234 Add missing `size_t` in `DeviceBuffer`
- PR #239 Cleanup `DeviceBuffer`'s `__cinit__`
- PR #242 Special case 0-size `DeviceBuffer` in `tobytes`
- PR #244 Explicitly force `DeviceBuffer.size` to an `int`
- PR #247 Simplify casting in `tobytes` and other cleanup

## Bug Fixes

- PR #215 Catch polymorphic exceptions by reference instead of by value
- PR #221 Fix segfault calling rmmGetInfo when uninitialized
- PR #225 Avoid invoking Python operations in c_free
- PR #230 Fix duplicate symbol issues with `copy_to_host`
- PR #232 Move `copy_to_host` doc back to header file


# RMM 0.11.0 (11 Dec 2019)

## New Features

- PR #106 Added multi-GPU initialization
- PR #167 Added value setter to `device_scalar`
- PR #163 Add Cython bindings to `device_buffer`
- PR #177 Add `__cuda_array_interface__` to `DeviceBuffer`
- PR #198 Add `rmm.rmm_cupy_allocator()`

## Improvements

- PR #161 Use `std::atexit` to finalize RMM after Python interpreter shutdown
- PR #165 Align memory resource allocation sizes to 8-byte
- PR #171 Change public API of RMM to only expose `reinitialize(...)`
- PR #175 Drop `cython` from run requirements
- PR #169 Explicit stream argument for device_buffer methods
- PR #186 Add nbytes and len to DeviceBuffer
- PR #188 Require kwargs in `DeviceBuffer`'s constructor
- PR #194 Drop unused imports from `device_buffer.pyx`
- PR #196 Remove unused CUDA conda labels
- PR #200 Simplify DeviceBuffer methods

## Bug Fixes

- PR #174 Make `device_buffer` default ctor explicit to work around type_dispatcher issue in libcudf.
- PR #170 Always build librmm and rmm, but conditionally upload based on CUDA / Python version
- PR #182 Prefix `DeviceBuffer`'s C functions
- PR #189 Drop `__reduce__` from `DeviceBuffer`
- PR #193 Remove thrown exception from `rmm_allocator::deallocate`
- PR #224 Slice the CSV log before converting to bytes


# RMM 0.10.0 (16 Oct 2019)

## New Features

- PR #99 Added `device_buffer` class
- PR #133 Added `device_scalar` class

## Improvements

- PR #123 Remove driver install from ci scripts
- PR #131 Use YYMMDD tag in nightly build
- PR #137 Replace CFFI python bindings with Cython
- PR #127 Use Memory Resource classes for allocations

## Bug Fixes

- PR #107 Fix local build generated file ownerships
- PR #110 Fix Skip Test Functionality
- PR #125 Fixed order of private variables in LogIt
- PR #139 Expose `_make_finalizer` python API needed by cuDF
- PR #142 Fix ignored exceptions in Cython
- PR #146 Fix rmmFinalize() not freeing memory pools
- PR #149 Force finalization of RMM objects before RMM is finalized (Python)
- PR #154 Set ptr to 0 on rmm::alloc error
- PR #157 Check if initialized before freeing for Numba finalizer and use `weakref` instead of `atexit`


# RMM 0.9.0 (21 Aug 2019)

## New Features

- PR #96 Added `device_memory_resource` for beginning of overhaul of RMM design
- PR #103 Add and use unified build script

## Improvements

- PR #111 Streamline CUDA_REL environment variable
- PR #113 Handle ucp.BufferRegion objects in auto_device

## Bug Fixes

   ...


# RMM 0.8.0 (27 June 2019)

## New Features

- PR #95 Add skip test functionality to build.sh

## Improvements

   ...

## Bug Fixes

- PR #92 Update docs version


# RMM 0.7.0 (10 May 2019)

## New Features

- PR #67 Add random_allocate microbenchmark in tests/performance
- PR #70 Create conda environments and conda recipes
- PR #77 Add local build script to mimic gpuCI
- PR #80 Add build script for docs

## Improvements

- PR #76 Add cudatoolkit conda dependency
- PR #84 Use latest release version in update-version CI script
- PR #90 Avoid using c++14 auto return type for thrust_rmm_allocator.h

## Bug Fixes

- PR #68 Fix signed/unsigned mismatch in random_allocate benchmark
- PR #74 Fix rmm conda recipe librmm version pinning
- PR #72 Remove unnecessary _BSD_SOURCE define in random_allocate.cpp


# RMM 0.6.0 (18 Mar 2019)

## New Features

- PR #43 Add gpuCI build & test scripts
- PR #44 Added API to query whether RMM is initialized and with what options.
- PR #60 Default to CXX11_ABI=ON

## Improvements

## Bug Fixes

- PR #58 Eliminate unreliable check for change in available memory in test
- PR #49 Fix pep8 style errors detected by flake8


# RMM 0.5.0 (28 Jan 2019)

## New Features

- PR #2 Added CUDA Managed Memory allocation mode

## Improvements

- PR #12 Enable building RMM as a submodule
- PR #13 CMake: Added CXX11ABI option and removed Travis references
- PR #16 CMake: Added PARALLEL_LEVEL environment variable handling for GTest build parallelism (matches cuDF)
- PR #17 Update README with v0.5 changes including Managed Memory support

## Bug Fixes

- PR #10 Change cnmem submodule URL to use https
- PR #15 Temporarily disable hanging AllocateTB test for managed memory
- PR #28 Fix invalid reference to local stack variable in `rmm::exec_policy`


# RMM 0.4.0 (20 Dec 2018)

## New Features

- PR #1 Spun off RMM from cuDF into its own repository.

## Improvements

- CUDF PR #472 RMM: Created centralized rmm::device_vector alias and rmm::exec_policy
- CUDF PR #465 Added templated C++ API for RMM to avoid explicit cast to `void**`

## Bug Fixes


RMM was initially implemented as part of cuDF, so we include the relevant changelog history below.

# cuDF 0.3.0 (23 Nov 2018)

## New Features

- PR #336 CSV Reader string support

## Improvements

- CUDF PR #333 Add Rapids Memory Manager documentation
- CUDF PR #321 Rapids Memory Manager adds file/line location logging and convenience macros

## Bug Fixes


# cuDF 0.2.0 and cuDF 0.1.0

These were initial releases of cuDF based on previously separate pyGDF and libGDF libraries. RMM was initially implemented as part of libGDF.<|MERGE_RESOLUTION|>--- conflicted
+++ resolved
@@ -10,11 +10,8 @@
 - PR #477 Just use `None` for `strides` in `DeviceBuffer`
 - PR #528 Add maximum_pool_size parameter to reinitialize API
 - PR #537 Add CMake option to disable deprecation warnings
-<<<<<<< HEAD
 - PR #541 Refine CMakeLists.txt to make it easy to import by external projects
-=======
 - PR #542 Pin conda spdlog versions to 1.7.0
->>>>>>> f38de41e
 
 ## Bug Fixes
 
