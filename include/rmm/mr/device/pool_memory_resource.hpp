/*
 * Copyright (c) 2020-2021, NVIDIA CORPORATION.
 *
 * Licensed under the Apache License, Version 2.0 (the "License");
 * you may not use this file except in compliance with the License.
 * You may obtain a copy of the License at
 *
 *     http://www.apache.org/licenses/LICENSE-2.0
 *
 * Unless required by applicable law or agreed to in writing, software
 * distributed under the License is distributed on an "AS IS" BASIS,
 * WITHOUT WARRANTIES OR CONDITIONS OF ANY KIND, either express or implied.
 * See the License for the specific language governing permissions and
 * limitations under the License.
 */
#pragma once

#include <rmm/cuda_stream_view.hpp>
#include <rmm/detail/aligned.hpp>
#include <rmm/detail/cuda_util.hpp>
#include <rmm/detail/error.hpp>
#include <rmm/logger.hpp>
#include <rmm/mr/device/detail/coalescing_free_list.hpp>
#include <rmm/mr/device/detail/stream_ordered_memory_resource.hpp>
#include <rmm/mr/device/device_memory_resource.hpp>

#include <thrust/iterator/counting_iterator.h>
#include <thrust/iterator/transform_iterator.h>
#include <thrust/optional.h>

#include <cuda_runtime_api.h>

#include <algorithm>
#include <cstdint>
#include <iostream>
#include <map>
#include <mutex>
#include <numeric>
#include <set>
#include <thread>
#include <unordered_map>
#include <vector>

namespace rmm {
namespace mr {

/**
 * @brief A coalescing best-fit suballocator which uses a pool of memory allocated from
 *        an upstream memory_resource.
 *
 * Allocation (do_allocate()) and deallocation (do_deallocate()) are thread-safe. Also,
 * this class is compatible with CUDA per-thread default stream.
 *
 * @tparam UpstreamResource memory_resource to use for allocating the pool. Implements
 *                          rmm::mr::device_memory_resource interface.
 */
template <typename Upstream>
class pool_memory_resource final
  : public detail::stream_ordered_memory_resource<pool_memory_resource<Upstream>,
                                                  detail::coalescing_free_list> {
 public:
  // TODO use rmm-level def of this.
  static constexpr size_t allocation_alignment = 256;

  friend class detail::stream_ordered_memory_resource<pool_memory_resource<Upstream>,
                                                      detail::coalescing_free_list>;

  /**
   * @brief Construct a `pool_memory_resource` and allocate the initial device memory pool using
   * `upstream_mr`.
   *
   * @throws rmm::logic_error if `upstream_mr == nullptr`
   * @throws rmm::logic_error if `initial_pool_size` is neither the default nor aligned to a
   * multiple of pool_memory_resource::allocation_alignment bytes.
   * @throws rmm::logic_error if `maximum_pool_size` is neither the default nor aligned to a
   * multiple of pool_memory_resource::allocation_alignment bytes.
   *
   * @param upstream_mr The memory_resource from which to allocate blocks for the pool.
   * @param initial_pool_size Minimum size, in bytes, of the initial pool. Defaults to half of the
   * available memory on the current device.
   * @param maximum_pool_size Maximum size, in bytes, that the pool can grow to. Defaults to all
   * of the available memory on the current device.
   */
  explicit pool_memory_resource(Upstream* upstream_mr,
                                thrust::optional<std::size_t> initial_pool_size = thrust::nullopt,
                                thrust::optional<std::size_t> maximum_pool_size = thrust::nullopt)
    : upstream_mr_{[upstream_mr]() {
        RMM_EXPECTS(nullptr != upstream_mr, "Unexpected null upstream pointer.");
        return upstream_mr;
      }()}
  {
    RMM_EXPECTS(rmm::detail::is_aligned(initial_pool_size.value_or(0), allocation_alignment),
                "Error, Initial pool size required to be a multiple of 256 bytes");
    RMM_EXPECTS(rmm::detail::is_aligned(maximum_pool_size.value_or(0), allocation_alignment),
                "Error, Maximum pool size required to be a multiple of 256 bytes");

    initialize_pool(initial_pool_size, maximum_pool_size);
  }

  /**
   * @brief Destroy the `pool_memory_resource` and deallocate all memory it allocated using
   * the upstream resource.
   */
  ~pool_memory_resource() { release(); }

  pool_memory_resource()                            = delete;
  pool_memory_resource(pool_memory_resource const&) = delete;
  pool_memory_resource(pool_memory_resource&&)      = delete;
  pool_memory_resource& operator=(pool_memory_resource const&) = delete;
  pool_memory_resource& operator=(pool_memory_resource&&) = delete;

  /**
   * @brief Queries whether the resource supports use of non-null CUDA streams for
   * allocation/deallocation.
   *
   * @returns bool true.
   */
  bool supports_streams() const noexcept override { return true; }

  /**
   * @brief Query whether the resource supports the get_mem_info API.
   *
   * @return bool false
   */
  bool supports_get_mem_info() const noexcept override { return false; }

  /**
   * @brief Get the upstream memory_resource object.
   *
   * @return UpstreamResource* the upstream memory resource.
   */
  Upstream* get_upstream() const noexcept { return upstream_mr_; }

 protected:
  using free_list  = detail::coalescing_free_list;
  using block_type = free_list::block_type;
  using typename detail::stream_ordered_memory_resource<pool_memory_resource<Upstream>,
                                                        detail::coalescing_free_list>::split_block;
  using lock_guard = std::lock_guard<std::mutex>;

  /**
   * @brief Get the maximum size of allocations supported by this memory resource
   *
   * Note this does not depend on the memory size of the device. It simply returns the maximum
   * value of `size_t`
   *
   * @return size_t The maximum size of a single allocation supported by this memory resource
   */
  size_t get_maximum_allocation_size() const { return std::numeric_limits<size_t>::max(); }

  /**
   * @brief Try to expand the pool by allocating a block of at least `min_size` bytes from
   * upstream
   *
   * Attempts to allocate `try_size` bytes from upstream. If it fails, it iteratively reduces the
   * attempted size by half until `min_size`, returning the allocated block once it succeeds.
   *
   * @throws rmm::bad_alloc if `min_size` bytes cannot be allocated from upstream or maximum pool
   * size is exceeded.
   *
   * @param try_size The initial requested size to try allocating.
   * @param min_size The minimum requested size to try allocating.
   * @param stream The stream on which the memory is to be used.
   * @return block_type a block of at least `min_size` bytes
   */
  block_type try_to_expand(std::size_t try_size, std::size_t min_size, cuda_stream_view stream)
  {
    while (try_size >= min_size) {
      auto b = block_from_upstream(try_size, stream);
      if (b.has_value()) {
        current_pool_size_ += b.value().size();
        return b.value();
      }
      if (try_size == min_size) break;  // only try `size` once
      try_size = std::max(min_size, try_size / 2);
    }
    RMM_LOG_ERROR("[A][Stream {}][Upstream {}B][FAILURE maximum pool size exceeded]",
                  fmt::ptr(stream.value()),
                  min_size);
    RMM_FAIL("Maximum pool size exceeded", rmm::bad_alloc);
  }

  /**
   * @brief Allocate initial memory for the pool
   *
   * If initial_size is unset, then queries the upstream memory resource for available memory if
   * upstream supports `get_mem_info`, or queries the device (using CUDA API) for available memory
   * if not. Then attempts to initialize to half the available memory.
   *
   * If initial_size is set, then tries to initialize the pool to that size.
   *
   * @param initial_size The optional initial size for the pool
   * @param maximum_size The optional maximum size for the pool
   */
  void initialize_pool(thrust::optional<std::size_t> initial_size,
                       thrust::optional<std::size_t> maximum_size)
  {
    auto const try_size = [&]() {
      if (not initial_size.has_value()) {
        std::size_t free{}, total{};
        std::tie(free, total) = (get_upstream()->supports_get_mem_info())
<<<<<<< HEAD
                                  ? get_upstream()->get_mem_info(cudaStreamLegacy)
                                  : rmm::detail::available_device_memory();
=======
                                  ? get_upstream()->get_mem_info(cuda_stream_legacy)
                                  : detail::available_device_memory();
>>>>>>> 838a6ea4
        return rmm::detail::align_up(std::min(free, total / 2), allocation_alignment);
      } else {
        return initial_size.value();
      }
    }();

    current_pool_size_ = 0;  // try_to_expand will set this if it succeeds
    maximum_pool_size_ = maximum_size;

    RMM_EXPECTS(try_size <= maximum_pool_size_.value_or(std::numeric_limits<std::size_t>::max()),
                "Initial pool size exceeds the maximum pool size!");

    if (try_size > 0) {
      auto const b = try_to_expand(try_size, try_size, cuda_stream_legacy);
      this->insert_block(b, cuda_stream_legacy);
    }
  }

  /**
   * @brief Allocate space from upstream to supply the suballocation pool and return
   * a sufficiently sized block.
   *
   * @param size The minimum size to allocate
   * @param blocks The free list (ignored in this implementation)
   * @param stream The stream on which the memory is to be used.
   * @return block_type a block of at least `size` bytes
   */
  block_type expand_pool(std::size_t size, free_list& blocks, cuda_stream_view stream)
  {
    // Strategy: If maximum_pool_size_ is set, then grow geometrically, e.g. by halfway to the
    // limit each time. If it is not set, grow exponentially, e.g. by doubling the pool size each
    // time. Upon failure, attempt to back off exponentially, e.g. by half the attempted size,
    // until either success or the attempt is less than the requested size.
    return try_to_expand(size_to_grow(size), size, stream);
  }

  /**
   * @brief Given a minimum size, computes an appropriate size to grow the pool.
   *
   * Strategy is to try to grow the pool by half the difference between the configured maximum
   * pool size and the current pool size, if the maximum pool size is set. If it is not set, try
   * to double the current pool size.
   *
   * Returns 0 if the requested size cannot be satisfied.
   *
   * @param size The size of the minimum allocation immediately needed
   * @return size_t The computed size to grow the pool.
   */
  std::size_t size_to_grow(std::size_t size) const
  {
    if (maximum_pool_size_.has_value()) {
      auto const unaligned_remaining = maximum_pool_size_.value() - pool_size();
      auto const remaining    = rmm::detail::align_up(unaligned_remaining, allocation_alignment);
      auto const aligned_size = rmm::detail::align_up(size, allocation_alignment);
      return (aligned_size <= remaining) ? std::max(aligned_size, remaining / 2) : 0;
    } else
      return std::max(size, pool_size());
  };

  /**
   * @brief Allocate a block from upstream to expand the suballocation pool.
   *
   * @param size The size in bytes to allocate from the upstream resource
   * @param stream The stream on which the memory is to be used.
   * @return block_type The allocated block
   */
  thrust::optional<block_type> block_from_upstream(size_t size, cuda_stream_view stream)
  {
    RMM_LOG_DEBUG("[A][Stream {}][Upstream {}B]", fmt::ptr(stream.value()), size);

    if (size == 0) return {};

    try {
      void* p = upstream_mr_->allocate(size, stream);
      return thrust::optional<block_type>{
        *upstream_blocks_.emplace(reinterpret_cast<char*>(p), size, true).first};
    } catch (std::exception const& e) {
      return thrust::nullopt;
    }
  }

  /**
   * @brief Splits block `b` if necessary to return a pointer to memory of `size` bytes.
   *
   * If the block is split, the remainder is returned to the pool.
   *
   * @param b The block to allocate from.
   * @param size The size in bytes of the requested allocation.
   * @param stream_event The stream and associated event on which the allocation will be used.
   * @return A pair comprising the allocated pointer and any unallocated remainder of the input
   * block.
   */
  split_block allocate_from_block(block_type const& b, size_t size)
  {
    block_type const alloc{b.pointer(), size, b.is_head()};
#ifdef RMM_POOL_TRACK_ALLOCATIONS
    allocated_blocks_.insert(alloc);
#endif

    auto rest =
      (b.size() > size) ? block_type{b.pointer() + size, b.size() - size, false} : block_type{};
    return {reinterpret_cast<void*>(alloc.pointer()), rest};
  }

  /**
   * @brief Finds, frees and returns the block associated with pointer `p`.
   *
   * @param p The pointer to the memory to free.
   * @param size The size of the memory to free. Must be equal to the original allocation size.
   * @param stream The stream-event pair for the stream on which the memory was last used.
   * @return The (now freed) block associated with `p`. The caller is expected to return the block
   * to the pool.
   */
  block_type free_block(void* p, size_t size) noexcept
  {
#ifdef RMM_POOL_TRACK_ALLOCATIONS
    if (p == nullptr) return block_type{};
    auto const i = allocated_blocks_.find(static_cast<char*>(p));
    RMM_LOGGING_ASSERT(i != allocated_blocks_.end());

    auto block = *i;
    RMM_LOGGING_ASSERT(block.size() == rmm::detail::align_up(size, allocation_alignment));
    allocated_blocks_.erase(i);

    return block;
#else
    auto const i = upstream_blocks_.find(static_cast<char*>(p));
    return block_type{static_cast<char*>(p), size, (i != upstream_blocks_.end())};
#endif
  }

  /**
   * @brief Computes the size of the current pool
   *
   * Includes allocated as well as free memory.
   *
   * @return size_t The total size of the currently allocated pool.
   */
  size_t pool_size() const noexcept { return current_pool_size_; }

  /**
   * @brief Free all memory allocated from the upstream memory_resource.
   *
   */
  void release()
  {
    lock_guard lock(this->get_mutex());

    for (auto b : upstream_blocks_)
      upstream_mr_->deallocate(b.pointer(), b.size());
    upstream_blocks_.clear();
#ifdef RMM_POOL_TRACK_ALLOCATIONS
    allocated_blocks_.clear();
#endif

    current_pool_size_ = 0;
  }

  /**
   * @brief Print debugging information about all blocks in the pool.
   *
   * @note This function is intended only for use in debugging.
   *
   */
  void print()
  {
    lock_guard lock(this->get_mutex());

    std::size_t free, total;
    std::tie(free, total) = upstream_mr_->get_mem_info(0);
    std::cout << "GPU free memory: " << free << " total: " << total << "\n";

    std::cout << "upstream_blocks: " << upstream_blocks_.size() << "\n";
    std::size_t upstream_total{0};

    for (auto h : upstream_blocks_) {
      h.print();
      upstream_total += h.size();
    }
    std::cout << "total upstream: " << upstream_total << " B\n";

#ifdef RMM_POOL_TRACK_ALLOCATIONS
    std::cout << "allocated_blocks: " << allocated_blocks_.size() << "\n";
    for (auto b : allocated_blocks_)
      b.print();
#endif

    this->print_free_blocks();
  }

  /**
   * @brief Get the largest available block size and total free size in the specified free list
   *
   * This is intended only for debugging
   *
   * @param blocks The free list from which to return the summary
   * @return std::pair<std::size_t, std::size_t> Pair of largest available block, total free size
   */
  std::pair<std::size_t, std::size_t> free_list_summary(free_list const& blocks)
  {
    std::size_t largest{};
    std::size_t total{};
    std::for_each(blocks.cbegin(), blocks.cend(), [&largest, &total](auto const& b) {
      total += b.size();
      largest = std::max(largest, b.size());
    });
    return {largest, total};
  }

  /**
   * @brief Get free and available memory for memory resource
   *
   * @throws nothing
   *
   * @param stream to execute on
   * @return std::pair contaiing free_size and total_size of memory
   */
  std::pair<size_t, size_t> do_get_mem_info(cuda_stream_view stream) const override
  {
    std::size_t free_size{};
    std::size_t total_size{};
    // TODO implement this
    return std::make_pair(free_size, total_size);
  }

  Upstream* upstream_mr_;  // The "heap" to allocate the pool from
  std::size_t current_pool_size_{};
  thrust::optional<std::size_t> maximum_pool_size_{};

#ifdef RMM_POOL_TRACK_ALLOCATIONS
  std::set<block_type, rmm::mr::detail::compare_blocks<block_type>> allocated_blocks_;
#endif

  // blocks allocated from upstream
  std::set<block_type, rmm::mr::detail::compare_blocks<block_type>> upstream_blocks_;
};  // namespace mr

}  // namespace mr
}  // namespace rmm<|MERGE_RESOLUTION|>--- conflicted
+++ resolved
@@ -199,13 +199,8 @@
       if (not initial_size.has_value()) {
         std::size_t free{}, total{};
         std::tie(free, total) = (get_upstream()->supports_get_mem_info())
-<<<<<<< HEAD
-                                  ? get_upstream()->get_mem_info(cudaStreamLegacy)
+                                  ? get_upstream()->get_mem_info(cuda_stream_legacy)
                                   : rmm::detail::available_device_memory();
-=======
-                                  ? get_upstream()->get_mem_info(cuda_stream_legacy)
-                                  : detail::available_device_memory();
->>>>>>> 838a6ea4
         return rmm::detail::align_up(std::min(free, total / 2), allocation_alignment);
       } else {
         return initial_size.value();
